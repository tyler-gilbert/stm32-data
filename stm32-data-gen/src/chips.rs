use std::collections::hash_map::Entry;
use std::collections::{HashMap, HashSet};

use stm32_data_serde::chip::core::peripheral::Pin;

use super::*;

mod xml {
    use serde::Deserialize;

    #[derive(Clone, Debug, Deserialize, PartialEq)]
    pub struct Mcu {
        #[serde(rename = "Family")]
        pub family: String,
        #[serde(rename = "Line")]
        pub line: String,
        #[serde(rename = "Die")]
        pub die: String,
        #[serde(rename = "RefName")]
        pub ref_name: String,
        #[serde(rename = "Package")]
        pub package: String,
        #[serde(rename = "Core")]
        pub cores: Vec<String>,
        #[serde(rename = "Ram")]
        pub rams: Vec<u32>,
        #[serde(rename = "Flash")]
        pub flashs: Vec<u32>,
        #[serde(rename = "IP")]
        pub ips: Vec<Ip>,
        #[serde(rename = "Pin")]
        pub pins: Vec<Pin>,
    }

    #[derive(Clone, Debug, Deserialize, PartialEq)]
    pub struct Pin {
        #[serde(rename = "Name")]
        pub name: String,
        #[serde(rename = "Signal", default)]
        pub signals: Vec<PinSignal>,
    }

    #[derive(Clone, Debug, Deserialize, PartialEq)]
    pub struct PinSignal {
        #[serde(rename = "Name")]
        pub name: String,
    }

    #[derive(Clone, Debug, Deserialize, PartialEq)]
    pub struct Ip {
        #[serde(rename = "InstanceName")]
        pub instance_name: String,
        #[serde(rename = "Name")]
        pub name: String,
        #[serde(rename = "Version")]
        pub version: String,
    }
}

pub struct Chip {
    flash: u32,
    ram: u32,
    group_idx: usize,
    packages: Vec<stm32_data_serde::chip::Package>,
}

pub struct ChipGroup {
    chip_names: Vec<String>,
    xml: xml::Mcu,
    pub ips: HashMap<String, xml::Ip>,
    pins: HashMap<String, xml::Pin>,
    family: Option<String>,
    line: Option<String>,
    die: Option<String>,
}

fn chip_name_from_package_name(x: &str) -> String {
    let regexes = [
        (regex!("^(STM32L1....).x([AX])$"), "$1-$2"),
        (regex!("^(STM32G0....).xN$"), "$1"),
        (regex!("^(STM32F412..).xP$"), "$1"),
        (regex!("^(STM32L4....).x[PS]$"), "$1"),
        (regex!("^(STM32WB....).x[AE]$"), "$1"),
        (regex!("^(STM32G0....).xN$"), "$1"),
        (regex!("^(STM32L5....).x[PQ]$"), "$1"),
        (regex!("^(STM32L0....).xS$"), "$1"),
        (regex!("^(STM32H7....).xQ$"), "$1"),
        (regex!("^(STM32U5....).xQ$"), "$1"),
        (regex!("^(STM32H5....).xQ$"), "$1"),
        (regex!("^(STM32WBA....).x$"), "$1"),
        (regex!("^(STM32......).x$"), "$1"),
    ];

    regexes
        .iter()
        .find_map(|(a, b)| {
            a.captures(x).map(|cap| {
                let mut res = String::new();
                cap.expand(b, &mut res);
                res
            })
        })
        .unwrap_or_else(|| panic!("bad name: {x}"))
}

struct PeriMatcher {
    regexes: Vec<(regex::Regex, (&'static str, &'static str, &'static str))>,
    cached: HashMap<String, Option<(&'static str, &'static str, &'static str)>>,
}

impl PeriMatcher {
    fn new() -> Self {
        const PERIMAP: &[(&str, (&str, &str, &str))] = &[
            (".*:USART:sci2_v1_1", ("usart", "v1", "USART")),
            (".*:USART:sci2_v1_2_F1", ("usart", "v1", "USART")),
            (".*:USART:sci2_v1_2", ("usart", "v2", "USART")),
            (".*:USART:sci2_v2_0", ("usart", "v3", "USART")),
            (".*:USART:sci2_v2_1", ("usart", "v3", "USART")),
            (".*:USART:sci2_v2_2", ("usart", "v3", "USART")),
            (".*:USART:sci3_v1_0", ("usart", "v3", "USART")),
            (".*:USART:sci3_v1_1", ("usart", "v3", "USART")),
            (".*:USART:sci3_v1_2", ("usart", "v4", "USART")),
            (".*:USART:sci3_v2_0", ("usart", "v4", "USART")),
            (".*:USART:sci3_v2_1", ("usart", "v4", "USART")),
            (".*:UART:sci2_v1_1", ("usart", "v1", "USART")),
            (".*:UART:sci2_v1_2_F4", ("usart", "v2", "USART")),
            (".*:UART:sci2_v2_1", ("usart", "v3", "USART")),
            (".*:UART:sci2_v3_0", ("usart", "v4", "USART")),
            (".*:UART:sci2_v3_1", ("usart", "v4", "USART")),
            (".*:LPUART:sci3_v1_1", ("usart", "v3", "LPUART")),
            (".*:LPUART:sci3_v1_2", ("usart", "v4", "LPUART")),
            (".*:LPUART:sci3_v1_3", ("usart", "v4", "LPUART")),
            (".*:LPUART:sci3_v1_4", ("usart", "v4", "LPUART")),
            ("STM32[HU]5.*:RNG:.*", ("rng", "v3", "RNG")),
            ("STM32L5.*:RNG:.*", ("rng", "v2", "RNG")),
            ("STM32L4[PQ]5.*:RNG:.*", ("rng", "v2", "RNG")),
            ("STM32WL.*:RNG:.*", ("rng", "v2", "RNG")),
            ("STM32F2.*:RNG:.*", ("rng", "v1", "RNG")),
            ("STM32F4.*:RNG:.*", ("rng", "v1", "RNG")),
            ("STM32F7.*:RNG:.*", ("rng", "v1", "RNG")),
            ("STM32L0.*:RNG:.*", ("rng", "v1", "RNG")),
            ("STM32L4.*:RNG:.*", ("rng", "v1", "RNG")),
            ("STM32H7.*:RNG:.*", ("rng", "v1", "RNG")),
            ("STM32G0.*:RNG:.*", ("rng", "v1", "RNG")),
            ("STM32G4.*:RNG:.*", ("rng", "v1", "RNG")),
            ("STM32WB.*:RNG:.*", ("rng", "v1", "RNG")),
            ("STM32F7.*:AES:.*", ("aes", "f7", "AES")),
            ("STM32F4.*:AES:.*", ("aes", "v1", "AES")),
            ("STM32G0.*:AES:.*", ("aes", "v2", "AES")),
            ("STM32G4.*:AES:.*", ("aes", "v2", "AES")),
            ("STM32L0.*:AES:.*", ("aes", "v1", "AES")),
            ("STM32L1.*:AES:.*", ("aes", "v1", "AES")),
            ("STM32L4.*:AES:.*", ("aes", "v1", "AES")),
            ("STM32L5.*:AES:.*", ("aes", "v2", "AES")),
            ("STM32U5.*:AES:.*", ("aes", "u5", "AES")),
            ("STM32WL5.*:AES:.*", ("aes", "v2", "AES")),
            ("STM32WLE.*:AES:.*", ("aes", "v2", "AES")),
            (".*:SPI:spi2_v1_4", ("spi", "f1", "SPI")),
            (".*:SPI:spi2s1_v2_1", ("spi", "v1", "SPI")),
            (".*:SPI:spi2s1_v2_2", ("spi", "v1", "SPI")),
            (".*:SPI:spi2s1_v2_3", ("spi", "v1", "SPI")),
            (".*:SPI:spi2s1_v2_4", ("spi", "v1", "SPI")),
            (".*:SPI:spi2s1_v3_0", ("spi", "v2", "SPI")),
            (".*:SPI:spi2s1_v3_2", ("spi", "v2", "SPI")),
            (".*:SPI:spi2s1_v3_3", ("spi", "v2", "SPI")),
            (".*:SPI:spi2s1_v3_5", ("spi", "v2", "SPI")),
            (".*:SUBGHZSPI:.*", ("spi", "v2", "SPI")),
            (".*:SPI:spi2s1_v3_1", ("spi", "v2", "SPI")),
            (".*:SPI:spi2s2_v1_1", ("spi", "v3", "SPI")),
            (".*:SPI:spi2s2_v1_0", ("spi", "v3", "SPI")),
            (".*:SPI:spi2s3_v2_1", ("spi", "v4", "SPI")),
            (".*:SPI:spi2s3_v1_1", ("spi", "v5", "SPI")),
            (".*:SPI:spi2s3_v2_0", ("spi", "v5", "SPI")),
            (".*:FMAC:matrix1_v1_0", ("fmac", "v1", "FMAC")),
            (".*:I2C:i2c1_v1_5", ("i2c", "v1", "I2C")),
            (".*:I2C:i2c2_v1_1", ("i2c", "v2", "I2C")),
            (".*:I2C:F0-i2c2_v1_1", ("i2c", "v2", "I2C")),
            (".*:I2C:i2c2_v1_1F7", ("i2c", "v2", "I2C")),
            (".*:I2C:i2c2_v1_1U5", ("i2c", "v2", "I2C")),
            ("STM32F10[1357].*:DAC:dacif_v1_1F1", ("dac", "v1", "DAC")), // Original F1 are v1
            (".*:DAC:dacif_v1_1F1", ("dac", "v2", "DAC")),
            (".*:DAC:F0dacif_v1_1", ("dac", "v2", "DAC")),
            (".*:DAC:F3_dacif_v1_1", ("dac", "v2", "DAC")),
            (".*:DAC:dacif_v1_1", ("dac", "v2", "DAC")),
            (".*:DAC:dacif_v1_2", ("dac", "v2", "DAC")),
            ("STM32L4[1-9A].*:DAC:dacif_v2_0", ("dac", "v3", "DAC")), // L4 non-plus are v3
            (".*:DAC:dacif_v2_0", ("dac", "v5", "DAC")),
            (".*:DAC:dacif_v2_0_U5", ("dac", "v6", "DAC")),
            (".*:DAC:dacif_v3_0", ("dac", "v4", "DAC")),
            (".*:DAC:WL_dacif_v3_0", ("dac", "v4", "DAC")),
            (".*:DAC:G4_dacif_v4_0", ("dac", "v7", "DAC")),
            (".*:DAC:dacif_v5_0", ("dac", "v6", "DAC")),
            (".*:ADC:aditf_v2_5F1", ("adc", "f1", "ADC")),
            (".*:ADC:aditf5_v1_1", ("adc", "f3", "ADC")),
            (".*:ADC:aditf_v2_5", ("adc", "f3_v2", "ADC")),
            (".*:ADC:aditf3_v1_1", ("adc", "f3_v1_1", "ADC")),
            (".*:ADC:aditf4_v1_1", ("adc", "v1", "ADC")),
            (".*:ADC:aditf2_v1_1", ("adc", "v2", "ADC")),
            (".*:ADC:aditf5_v2_0", ("adc", "v3", "ADC")),
            (".*:ADC:aditf5_v2_2", ("adc", "v3", "ADC")),
            (".*:ADC:aditf5_v3_0", ("adc", "v4", "ADC")),
            (".*:ADC:aditf5_v3_1", ("adc", "v4", "ADC")),
            ("STM32WL5.*:ADC:.*", ("adc", "g0", "ADC")),
            ("STM32WLE.*:ADC:.*", ("adc", "g0", "ADC")),
            ("STM32G0.*:ADC:.*", ("adc", "g0", "ADC")),
            ("STM32G0.*:ADC_COMMON:.*", ("adccommon", "v3", "ADC_COMMON")),
            ("STM32G4.*:ADC:.*", ("adc", "v4", "ADC")),
            ("STM32G4.*:ADC_COMMON:.*", ("adccommon", "v4", "ADC_COMMON")),
            (".*:ADC_COMMON:aditf2_v1_1", ("adccommon", "v2", "ADC_COMMON")),
            (".*:ADC_COMMON:aditf5_v2_0", ("adccommon", "v3", "ADC_COMMON")),
            (".*:ADC_COMMON:aditf5_v2_2", ("adccommon", "v3", "ADC_COMMON")),
            (".*:ADC_COMMON:aditf4_v3_0_WL", ("adccommon", "v3", "ADC_COMMON")),
            (".*:ADC_COMMON:aditf5_v1_1", ("adccommon", "f3", "ADC_COMMON")),
            (".*:ADC3_COMMON:aditf5_v1_1", ("adccommon", "f3", "ADC_COMMON")),
            ("STM32H7.*:ADC_COMMON:.*", ("adccommon", "v4", "ADC_COMMON")),
            ("STM32H7.*:ADC3_COMMON:.*", ("adccommon", "v4", "ADC_COMMON")),
            ("STM32G4.*:OPAMP:G4_tsmc90_fastOpamp", ("opamp", "g4", "OPAMP")),
            ("STM32F3.*:OPAMP:tsmc018_ull_opamp_v1_0", ("opamp", "f3", "OPAMP")),
            (".*:DCMI:.*", ("dcmi", "v1", "DCMI")),
            ("STM32C0.*:SYSCFG:.*", ("syscfg", "c0", "SYSCFG")),
            ("STM32F0.*:SYSCFG:.*", ("syscfg", "f0", "SYSCFG")),
            ("STM32F2.*:SYSCFG:.*", ("syscfg", "f2", "SYSCFG")),
            ("STM32F3.*:SYSCFG:.*", ("syscfg", "f3", "SYSCFG")),
            ("STM32F4.*:SYSCFG:.*", ("syscfg", "f4", "SYSCFG")),
            ("STM32F7.*:SYSCFG:.*", ("syscfg", "f7", "SYSCFG")),
            ("STM32L0.*:SYSCFG:.*", ("syscfg", "l0", "SYSCFG")),
            ("STM32L1.*:SYSCFG:.*", ("syscfg", "l1", "SYSCFG")),
            ("STM32L4.*:SYSCFG:.*", ("syscfg", "l4", "SYSCFG")),
            ("STM32L5.*:SYSCFG:.*", ("syscfg", "l5", "SYSCFG")),
            ("STM32G0.*:SYSCFG:.*", ("syscfg", "g0", "SYSCFG")),
            ("STM32G4.*:SYSCFG:.*", ("syscfg", "g4", "SYSCFG")),
            (
                "STM32H7(45|47|55|57|42|43|53|50).*:SYSCFG:.*",
                ("syscfg", "h7od", "SYSCFG"),
            ),
            ("STM32H7.*:SYSCFG:.*", ("syscfg", "h7", "SYSCFG")),
            ("STM32U5.*:SYSCFG:.*", ("syscfg", "u5", "SYSCFG")),
            ("STM32WBA.*:SYSCFG:.*", ("syscfg", "wba", "SYSCFG")),
            ("STM32WB.*:SYSCFG:.*", ("syscfg", "wb", "SYSCFG")),
            ("STM32WL5.*:SYSCFG:.*", ("syscfg", "wl5", "SYSCFG")),
            ("STM32WLE.*:SYSCFG:.*", ("syscfg", "wle", "SYSCFG")),
            ("STM32H50.*:SBS:.*", ("syscfg", "h50", "SYSCFG")),
            ("STM32H5.*:SBS:.*", ("syscfg", "h5", "SYSCFG")),
            (".*:IWDG:iwdg1_v1_1", ("iwdg", "v1", "IWDG")),
            (".*:IWDG:iwdg1_v2_0", ("iwdg", "v2", "IWDG")),
            (".*:WWDG:wwdg1_v1_0", ("wwdg", "v1", "WWDG")),
            (".*:WWDG:wwdg1_v2_0", ("wwdg", "v2", "WWDG")),
            (".*:JPEG:jpeg1_v1_0", ("jpeg", "v1", "JPEG")),
            (".*:LPTIM:F7_lptimer1_v1_1", ("lptim", "v1", "LPTIM")),
            (".*:HRTIM:hrtim_v1_0", ("hrtim", "v1", "HRTIM")),
            (".*:HRTIM:hrtim_H7", ("hrtim", "v1", "HRTIM")),
            (".*:HRTIM:hrtim_G4", ("hrtim", "v2", "HRTIM")),
            (".*:LTDC:lcdtft1_v1_1", ("ltdc", "v1", "LTDC")),
            (".*:MDIOS:mdios1_v1_0", ("mdios", "v1", "MDIOS")),
            (".*:QUADSPI:.*", ("quadspi", "v1", "QUADSPI")),
            ("STM32F1.*:BKP.*", ("bkp", "v1", "BKP")),
            (".*:RTC:rtc1_v1_1", ("rtc", "v1", "RTC")),
            ("STM32F0.*:RTC:rtc2_.*", ("rtc", "v2f0", "RTC")),
            ("STM32F2.*:RTC:rtc2_.*", ("rtc", "v2f2", "RTC")),
            ("STM32F3.*:RTC:rtc2_.*", ("rtc", "v2f3", "RTC")),
            ("STM32F4.*:RTC:rtc2_.*", ("rtc", "v2f4", "RTC")),
            ("STM32F7.*:RTC:rtc2_.*", ("rtc", "v2f7", "RTC")),
            ("STM32H7.*:RTC:rtc2_.*", ("rtc", "v2h7", "RTC")),
            ("STM32L0.*:RTC:rtc2_.*", ("rtc", "v2l0", "RTC")),
            ("STM32L1.*:RTC:rtc2_.*", ("rtc", "v2l1", "RTC")),
            ("STM32L4.*:RTC:rtc2_.*", ("rtc", "v2l4", "RTC")),
            ("STM32L5.*:RTC:rtc2_.*", ("rtc", "v3l5", "RTC")),
            ("STM32WBA.*:RTC:rtc2_.*", ("rtc", "v3u5", "RTC")),
            ("STM32WB.*:RTC:rtc2_.*", ("rtc", "v2wb", "RTC")),
            ("STM32H5.*:RTC:rtc2_.*", ("rtc", "v3u5", "RTC")),
            ("STM32U5.*:RTC:rtc2_.*", ("rtc", "v3u5", "RTC")), // Cube says v2, but it's v3 with security stuff
            (".*:RTC:rtc3_v1_0", ("rtc", "v3", "RTC")),
            (".*:RTC:rtc3_v1_1", ("rtc", "v3", "RTC")),
            (".*:RTC:rtc3_v2_0", ("rtc", "v3", "RTC")),
            (".*:RTC:rtc3_v3_0", ("rtc", "v3", "RTC")),
            (".*:SAI:sai1_v1_0", ("sai", "v1", "SAI")),
            (".*:SAI:sai1_v1_1", ("sai", "v2", "SAI")),
            (".*:SAI:sai1_v1_2", ("sai", "v2", "SAI")),
            (".*:SAI:sai1_v2_0", ("sai", "v1", "SAI")),
            (".*:SAI:sai1_H7", ("sai", "v3", "SAI")),
            (".*:SAI:sai1_v2_1", ("sai", "v4", "SAI")),
            (".*:SDIO:sdmmc_v1_2", ("sdmmc", "v1", "SDMMC")),
            (".*:SDMMC:sdmmc_v1_3", ("sdmmc", "v1", "SDMMC")),
            (".*:SPDIFRX:spdifrx1_v1_0", ("spdifrx", "v1", "SPDIFRX")),
            // # USB
            ("STM32(F1|L1).*:USB:.*", ("usb", "v1", "USB")),
            ("STM32(F1|L1).*:USBRAM:.*", ("usbram", "16x1_512", "USBRAM")),
            ("STM32F30[23].[BC].*:USB:.*", ("usb", "v1", "USB")),
            ("STM32F30[23].[BC].*:USBRAM:.*", ("usbram", "16x1_512", "USBRAM")),
            ("STM32F30[23].[68DE].*:USB:.*", ("usb", "v2", "USB")),
            ("STM32F30[23].[68DE].*:USBRAM:.*", ("usbram", "16x2_1024", "USBRAM")),
            ("STM32F373.*:USB:.*", ("usb", "v1", "USB")),
            ("STM32F373.*:USBRAM:.*", ("usbram", "16x2_512", "USBRAM")),
            ("STM32(F0|L[045]|G4|WB).*:USB:.*", ("usb", "v3", "USB")),
            ("STM32(F0|L[045]|G4|WB).*:USBRAM:.*", ("usbram", "16x2_1024", "USBRAM")),
            ("STM32(G0|H5|U5).*:USB:.*", ("usb", "v4", "USB")),
            ("STM32(G0|H5|U5).*:USBRAM:.*", ("usbram", "32_2048", "USBRAM")),
            // # USB OTG
            (".*:USB_OTG_FS:otgfs1_.*", ("otg", "v1", "OTG")),
            (".*:USB_OTG_HS:otghs1_.*", ("otg", "v1", "OTG")),
            ("STM32C0.*:RCC:.*", ("rcc", "c0", "RCC")),
            ("STM32F0.*:RCC:.*", ("rcc", "f0", "RCC")),
            ("STM32F100.*:RCC:.*", ("rcc", "f100", "RCC")),
            ("STM32F10[123].*:RCC:.*", ("rcc", "f1", "RCC")),
            ("STM32F10[57].*:RCC:.*", ("rcc", "f1cl", "RCC")),
            ("STM32F2.*:RCC:.*", ("rcc", "f2", "RCC")),
            ("STM32F37.*:RCC:.*", ("rcc", "f3_v2", "RCC")),
            ("STM32F3.*:RCC:.*", ("rcc", "f3", "RCC")),
            ("STM32F410.*:RCC:.*", ("rcc", "f410", "RCC")),
            ("STM32F4.*:RCC:.*", ("rcc", "f4", "RCC")),
            ("STM32F7.*:RCC:.*", ("rcc", "f7", "RCC")),
            ("STM32G0.*:RCC:.*", ("rcc", "g0", "RCC")),
            ("STM32G4.*:RCC:.*", ("rcc", "g4", "RCC")),
            ("STM32H7[AB].*:RCC:.*", ("rcc", "h7ab", "RCC")),
            ("STM32H7(42|43|53|50).*:RCC:.*", ("rcc", "h7rm0433", "RCC")),
            ("STM32H7.*:RCC:.*", ("rcc", "h7", "RCC")),
            ("STM32L0.[23].*:RCC:.*", ("rcc", "l0_v2", "RCC")),
            ("STM32L0.*:RCC:.*", ("rcc", "l0", "RCC")),
            ("STM32L1.*:RCC:.*", ("rcc", "l1", "RCC")),
            ("STM32L4[PQRS].*:RCC:.*", ("rcc", "l4plus", "RCC")),
            ("STM32L4.*:RCC:.*", ("rcc", "l4", "RCC")),
            ("STM32L5.*:RCC:.*", ("rcc", "l5", "RCC")),
            ("STM32U5.*:RCC:.*", ("rcc", "u5", "RCC")),
            ("STM32H50.*:RCC:.*", ("rcc", "h50", "RCC")),
            ("STM32H5.*:RCC:.*", ("rcc", "h5", "RCC")),
            ("STM32WBA.*:RCC:.*", ("rcc", "wba", "RCC")),
            ("STM32WB.*:RCC:.*", ("rcc", "wb", "RCC")),
            ("STM32WL5.*:RCC:.*", ("rcc", "wl5", "RCC")),
            ("STM32WLE.*:RCC:.*", ("rcc", "wle", "RCC")),
            ("STM32F1.*:SPI[1234]:.*", ("spi", "f1", "SPI")),
            ("STM32F3.*:SPI[1234]:.*", ("spi", "v2", "SPI")),
            ("STM32F1.*:AFIO:.*", ("afio", "f1", "AFIO")),
            ("STM32WBA.*:EXTI:.*", ("exti", "l5", "EXTI")),
            ("STM32L5.*:EXTI:.*", ("exti", "l5", "EXTI")),
            ("STM32C0.*:EXTI:.*", ("exti", "c0", "EXTI")),
            ("STM32G0.*:EXTI:.*", ("exti", "g0", "EXTI")),
            ("STM32H7.*:EXTI:.*", ("exti", "h7", "EXTI")),
            ("STM32U5.*:EXTI:.*", ("exti", "u5", "EXTI")),
            ("STM32WB.*:EXTI:.*", ("exti", "w", "EXTI")),
            ("STM32WL5.*:EXTI:.*", ("exti", "w", "EXTI")),
            ("STM32WLE.*:EXTI:.*", ("exti", "wle", "EXTI")),
            ("STM32H50.*:EXTI:.*", ("exti", "h50", "EXTI")),
            ("STM32H5.*:EXTI:.*", ("exti", "h5", "EXTI")),
            (".*:EXTI:.*", ("exti", "v1", "EXTI")),
            ("STM32F0.*:CRS:.*", ("crs", "v1", "CRS")),
            ("STM32L0.*:CRS:.*", ("crs", "v1", "CRS")),
            ("STM32L4.*:CRS:.*", ("crs", "v1", "CRS")),
            ("STM32L5.*:CRS:.*", ("crs", "v1", "CRS")),
            ("STM32G0.*:CRS:.*", ("crs", "v1", "CRS")),
            ("STM32G4.*:CRS:.*", ("crs", "v1", "CRS")),
            ("STM32U5.*:CRS:.*", ("crs", "v1", "CRS")),
            ("STM32H5.*:CRS:.*", ("crs", "v1", "CRS")),
            ("STM32H7.*:CRS:.*", ("crs", "v1", "CRS")),
            ("STM32WB.*:CRS:.*", ("crs", "v1", "CRS")),
            (".*SDMMC:sdmmc2_v1_0", ("sdmmc", "v2", "SDMMC")),
            (".*SDMMC:sdmmc2_v2_1", ("sdmmc", "v2", "SDMMC")),
            ("STM32C0.*:PWR:.*", ("pwr", "c0", "PWR")),
            ("STM32G0.*:PWR:.*", ("pwr", "g0", "PWR")),
            ("STM32G4.*:PWR:.*", ("pwr", "g4", "PWR")),
            ("STM32H7(45|47|55|57).*:PWR:.*", ("pwr", "h7rm0399", "PWR")),
            ("STM32H7(42|43|53|50).*:PWR:.*", ("pwr", "h7rm0433", "PWR")),
            ("STM32H7(23|25|33|35|30).*:PWR:.*", ("pwr", "h7rm0468", "PWR")),
            ("STM32H7(A3|B0|B3).*:PWR:.*", ("pwr", "h7rm0455", "PWR")),
            ("STM32F0.0.*:PWR:.*", ("pwr", "f0x0", "PWR")),
            ("STM32F0.*:PWR:.*", ("pwr", "f0", "PWR")),
            ("STM32F1.*:PWR:.*", ("pwr", "f1", "PWR")),
            ("STM32F2.*:PWR:.*", ("pwr", "f2", "PWR")),
            ("STM32F3.*:PWR:.*", ("pwr", "f3", "PWR")),
            ("STM32F4.*:PWR:.*", ("pwr", "f4", "PWR")),
            ("STM32F7.*:PWR:.*", ("pwr", "f7", "PWR")),
            ("STM32L0.*:PWR:.*", ("pwr", "l0", "PWR")),
            ("STM32L1.*:PWR:.*", ("pwr", "l1", "PWR")),
            ("STM32L4.*:PWR:.*", ("pwr", "l4", "PWR")),
            ("STM32L5.*:PWR:.*", ("pwr", "l5", "PWR")),
            ("STM32U5.*:PWR:.*", ("pwr", "u5", "PWR")),
            ("STM32WL.*:PWR:.*", ("pwr", "wl5", "PWR")),
            ("STM32WBA.*:PWR:.*", ("pwr", "wba", "PWR")),
            ("STM32WB55.*:PWR:.*", ("pwr", "wb55", "PWR")),
            ("STM32WB.*:PWR:.*", ("pwr", "wb", "PWR")),
            ("STM32H50.*:PWR:.*", ("pwr", "h50", "PWR")),
            ("STM32H5.*:PWR:.*", ("pwr", "h5", "PWR")),
            ("STM32H7(A3|B3|B0).*:FLASH:.*", ("flash", "h7ab", "FLASH")),
            ("STM32H7.*:FLASH:.*", ("flash", "h7", "FLASH")),
            ("STM32F0.*:FLASH:.*", ("flash", "f0", "FLASH")),
            ("STM32F1.*:FLASH:.*", ("flash", "f1", "FLASH")),
            ("STM32F2.*:FLASH:.*", ("flash", "f2", "FLASH")),
            ("STM32F3.*:FLASH:.*", ("flash", "f3", "FLASH")),
            ("STM32F4.*:FLASH:.*", ("flash", "f4", "FLASH")),
            ("STM32F7.*:FLASH:.*", ("flash", "f7", "FLASH")),
            ("STM32L0.*:FLASH:.*", ("flash", "l0", "FLASH")),
            ("STM32L1.*:FLASH:.*", ("flash", "l1", "FLASH")),
            ("STM32L4.*:FLASH:.*", ("flash", "l4", "FLASH")),
            ("STM32L5.*:FLASH:.*", ("flash", "l5", "FLASH")),
            ("STM32U5.*:FLASH:.*", ("flash", "u5", "FLASH")),
            ("STM32WBA.*:FLASH:.*", ("flash", "wba", "FLASH")),
            ("STM32WB.*:FLASH:.*", ("flash", "wb", "FLASH")),
            ("STM32WL.*:FLASH:.*", ("flash", "wl", "FLASH")),
            ("STM32C0.*:FLASH:.*", ("flash", "c0", "FLASH")),
            ("STM32G0.*:FLASH:.*", ("flash", "g0", "FLASH")),
            ("STM32G4.*:FLASH:.*", ("flash", "g4", "FLASH")),
            ("STM32H50.*:FLASH:.*", ("flash", "h50", "FLASH")),
            ("STM32H5.*:FLASH:.*", ("flash", "h5", "FLASH")),
            ("STM32F107.*:ETH:.*", ("eth", "v1a", "ETH")),
            ("STM32F[24].*:ETH:.*", ("eth", "v1b", "ETH")),
            ("STM32F7.*:ETH:.*", ("eth", "v1c", "ETH")),
            ("STM32H.*:ETH:.*", ("eth", "v2", "ETH")),
            ("STM32F4[23][79].*:FMC:.*", ("fmc", "v1x3", "FMC")),
            ("STM32F446.*:FMC:.*", ("fmc", "v2x1", "FMC")),
            ("STM32F469.*:FMC:.*", ("fmc", "v2x1", "FMC")),
            ("STM32F7.*:FMC:.*", ("fmc", "v2x1", "FMC")),
            ("STM32H7.*:FMC:.*", ("fmc", "v3x1", "FMC")),
            ("STM32F100.*:FSMC:.*", ("fsmc", "v1x0", "FSMC")),
            ("STM32F10[12357].*:FSMC:.*", ("fsmc", "v1x3", "FSMC")),
            ("STM32F2.*:FSMC:.*", ("fsmc", "v1x3", "FSMC")),
            ("STM32F3.*:FSMC:.*", ("fsmc", "v2x3", "FSMC")),
            ("STM32F412.*:FSMC:.*", ("fsmc", "v1x0", "FSMC")),
            ("STM32F4[12]3.*:FSMC:.*", ("fsmc", "v1x0", "FSMC")),
            ("STM32F4[01]5.*:FSMC:.*", ("fsmc", "v1x3", "FSMC")),
            ("STM32F4[01]7.*:FSMC:.*", ("fsmc", "v1x3", "FSMC")),
            ("STM32L1.*:FSMC:.*", ("fsmc", "v1x0", "FSMC")),
            ("STM32L4.*:FSMC:.*", ("fsmc", "v3x1", "FSMC")),
            ("STM32G4.*:FSMC:.*", ("fsmc", "v4x1", "FSMC")),
            ("STM32L5.*:FSMC:.*", ("fsmc", "v4x1", "FSMC")),
            ("STM32U5.*:FSMC:.*", ("fsmc", "v5x1", "FSMC")),
            (r".*LPTIM\d.*:G0xx_lptimer1_v1_4", ("lptim", "v1", "LPTIM")),
            ("STM32WB.*:LPTIM1:.*", ("lptim", "v1", "LPTIM")),
            ("STM32WB.*:LPTIM2:.*", ("lptim", "v1", "LPTIM")),
            ("STM32F1.*:TIM(1|8):.*", ("timer", "v1", "TIM_ADV")),
            ("STM32F1.*:TIM(2|5):.*", ("timer", "v1", "TIM_GP16")),
            ("STM32F1.*:TIM(6|7):.*", ("timer", "v1", "TIM_BASIC")),
            ("STM32L0.*:TIM2:.*", ("timer", "v1", "TIM_GP16")),
            ("STM32U5.*:TIM(2|3|4|5):.*", ("timer", "v1", "TIM_GP32")),
            ("STM32.*:TIM(1|8|20):.*", ("timer", "v1", "TIM_ADV")),
            ("STM32.*:TIM(2|5|23|24):.*", ("timer", "v1", "TIM_GP32")),
            ("STM32.*:TIM(6|7|18):.*", ("timer", "v1", "TIM_BASIC")),
            (r".*TIM\d.*:gptimer.*", ("timer", "v1", "TIM_GP16")),
            ("STM32F0.*:DBGMCU:.*", ("dbgmcu", "f0", "DBGMCU")),
            ("STM32F1.*:DBGMCU:.*", ("dbgmcu", "f1", "DBGMCU")),
            ("STM32F2.*:DBGMCU:.*", ("dbgmcu", "f2", "DBGMCU")),
            ("STM32F3.*:DBGMCU:.*", ("dbgmcu", "f3", "DBGMCU")),
            ("STM32F4.*:DBGMCU:.*", ("dbgmcu", "f4", "DBGMCU")),
            ("STM32F7.*:DBGMCU:.*", ("dbgmcu", "f7", "DBGMCU")),
            ("STM32C0.*:DBGMCU:.*", ("dbgmcu", "c0", "DBGMCU")),
            ("STM32G0.*:DBGMCU:.*", ("dbgmcu", "g0", "DBGMCU")),
            ("STM32G4.*:DBGMCU:.*", ("dbgmcu", "g4", "DBGMCU")),
            ("STM32H7.*:DBGMCU:.*", ("dbgmcu", "h7", "DBGMCU")),
            ("STM32L0.*:DBGMCU:.*", ("dbgmcu", "l0", "DBGMCU")),
            ("STM32L1.*:DBGMCU:.*", ("dbgmcu", "l1", "DBGMCU")),
            ("STM32L4.*:DBGMCU:.*", ("dbgmcu", "l4", "DBGMCU")),
            ("STM32L5.*:DBGMCU:.*", ("dbgmcu", "l5", "DBGMCU")),
            ("STM32U5.*:DBGMCU:.*", ("dbgmcu", "u5", "DBGMCU")),
            ("STM32WBA.*:DBGMCU:.*", ("dbgmcu", "wba", "DBGMCU")),
            ("STM32WB.*:DBGMCU:.*", ("dbgmcu", "wb", "DBGMCU")),
            ("STM32WL.*:DBGMCU:.*", ("dbgmcu", "wl", "DBGMCU")),
            ("STM32F1.*:GPIO.*", ("gpio", "v1", "GPIO")),
            (".*:GPIO.*", ("gpio", "v2", "GPIO")),
            (".*:IPCC:v1_0", ("ipcc", "v1", "IPCC")),
            (".*:DMAMUX.*", ("dmamux", "v1", "DMAMUX")),
            (r".*:GPDMA\d?:.*", ("gpdma", "v1", "GPDMA")),
            (r".*:BDMA\d?:.*", ("bdma", "v1", "DMA")),
            ("STM32H7.*:DMA2D:DMA2D:dma2d1_v1_0", ("dma2d", "v2", "DMA2D")),
            (".*:DMA2D:dma2d1_v1_0", ("dma2d", "v1", "DMA2D")),
            ("STM32L4[PQRS].*:DMA.*", ("bdma", "v1", "DMA")), // L4+
            ("STM32L[04].*:DMA.*", ("bdma", "v2", "DMA")),    // L0, L4 non-plus (since plus is handled above)
            ("STM32F030.C.*:DMA.*", ("bdma", "v2", "DMA")),   // Weird F0
            ("STM32F09.*:DMA.*", ("bdma", "v2", "DMA")),      // Weird F0
            ("STM32F[247].*:DMA.*", ("dma", "v2", "DMA")),
            ("STM32H7.*:DMA.*", ("dma", "v1", "DMA")),
            (".*:DMA.*", ("bdma", "v1", "DMA")),
            (".*:CAN:bxcan1_v1_1.*", ("can", "bxcan", "CAN")),
            ("STM32H7.*:FDCAN:fdcan1_v1_[01].*", ("can", "fdcan_h7", "FDCAN")),
            (".*:FDCAN:fdcan1_v1_[01].*", ("can", "fdcan_v1", "FDCAN")),
            ("STM32H7.*:FDCANRAM.*", ("fdcanram", "h7", "FDCANRAM")),
            (".*:FDCANRAM.*", ("fdcanram", "v1", "FDCANRAM")),
            ("STM32F[124].*:CRC:.*", ("crc", "v1", "CRC")),
            ("STM32L1.*:CRC:.*", ("crc", "v1", "CRC")),
            ("STM32F0.*:CRC:.*", ("crc", "v2", "CRC")),
            ("STM32F[37].*:CRC:.*", ("crc", "v3", "CRC")),
            ("STM32G[04].*:CRC:.*", ("crc", "v3", "CRC")),
            ("STM32H[57].*:CRC:.*", ("crc", "v3", "CRC")),
            ("STM32L[045].*:CRC:.*", ("crc", "v3", "CRC")),
            ("STM32W[BL].*:CRC:.*", ("crc", "v3", "CRC")),
            ("STM32C[0].*:CRC:.*", ("crc", "v3", "CRC")),
            ("STM32U[5].*:CRC:.*", ("crc", "v3", "CRC")),
            (".*:LCD:lcdc1_v1.0.*", ("lcd", "v1", "LCD")),
            (".*:LCD:lcdc1_v1.2.*", ("lcd", "v2", "LCD")),
            (".*:LCD:lcdc1_v1.3.*", ("lcd", "v2", "LCD")),
            (".*:UID:.*", ("uid", "v1", "UID")),
            (".*:UCPD:.*", ("ucpd", "v1", "UCPD")),
            ("STM32G0.*:TAMP:.*", ("tamp", "g0", "TAMP")),
            ("STM32G4.*:TAMP:.*", ("tamp", "g4", "TAMP")),
            ("STM32L5.*:TAMP:.*", ("tamp", "l5", "TAMP")),
            ("STM32U5.*:TAMP:.*", ("tamp", "u5", "TAMP")),
            ("STM32WL.*:TAMP:.*", ("tamp", "wl", "TAMP")),
            (".*:OCTOSPIM:OCTOSPIM:.*", ("octospim", "v1", "OCTOSPIM")),
            // it's actually STM32L4+, not STM32L4
            (
                "STM32L4.*:OCTOSPI[12]:OCTOSPI:octospi_v1_0.*",
                ("octospi", "v1", "OCTOSPI"),
            ),
            (
                "STM32H7.*:OCTOSPI[12]:OCTOSPI:octospi_v2_1H7AB.*",
                ("octospi", "v1", "OCTOSPI"),
            ),
            (
                "STM32U5[34].*:OCTOSPI[12]:OCTOSPI:octospi_v1_0L5.*",
                ("octospi", "v1", "OCTOSPI"),
            ),
            (
                "STM32U5[AFG789].*:OCTOSPI[12]:OCTOSPI:octospi1_v3_0.*",
                ("octospi", "v1", "OCTOSPI"),
            ),
            (
                "STM32L5.*:OCTOSPI[12]:OCTOSPI:octospi_v1_0L5.*",
                ("octospi", "v2", "OCTOSPI"),
            ),
            (
                "STM32H5.*:OCTOSPI[12]:OCTOSPI:octospi1_v5_1.*",
                ("octospi", "v2", "OCTOSPI"),
            ),
            ("STM32L4.*:GFXMMU:.*", ("gfxmmu", "v1", "GFXMMU")),
            ("STM32U5.*:GFXMMU:.*", ("gfxmmu", "v2", "GFXMMU")),
            ("STM32U5.*:ICACHE:.*", ("icache", "v1", "ICACHE")),
            (".*:CORDIC:.*", ("cordic", "v1", "CORDIC")),
            ("STM32F0x[128].*:TSC:.*", ("tsc", "v1", "TSC")),
            ("STM32F3[07][123].*:TSC:.*", ("tsc", "v1", "TSC")),
            ("STM32WB55.*:TSC:.*", ("tsc", "v2", "TSC")),
            ("STM32L[045].*:TSC:.*", ("tsc", "v3", "TSC")),
            ("STM32U5.*:TSC:.*", ("tsc", "v3", "TSC")),
            ("*:VREFINTCAL:.*", ("vrefintcal", "v1", "VREFINTCAL")),
            ("STM32U5.*:ADF[12]:.*", ("adf", "v1", "ADF")),
<<<<<<< HEAD
            ("STM32G0.*1.*:.*:COMP:.*", ("comp", "v1", "COMP")),
            ("STM32G4.*:.*:COMP:.*", ("comp", "v2", "COMP")),
=======
            (".*:HASH:hash1_v1_0", ("hash", "v1", "HASH")),
            (".*:HASH:hash1_v2_0", ("hash", "v2", "HASH")),
            (".*:HASH:hash1_v2_2", ("hash", "v2", "HASH")),
            (".*:HASH:hash1_v4_0", ("hash", "v3", "HASH")),
            (".*:CRYP:cryp1_v1_0.*", ("cryp", "v1", "CRYP")),
            (".*:CRYP:cryp1_v2_0.*", ("cryp", "v2", "CRYP")),
            (".*:CRYP:cryp1_v2_2.*", ("cryp", "v2", "CRYP")),
>>>>>>> 8a2bd611
        ];

        Self {
            regexes: PERIMAP
                .iter()
                .map(|(a, b)| (regex::Regex::new(&format!("^{a}$")).unwrap(), *b))
                .collect(),
            cached: HashMap::new(),
        }
    }

    fn match_peri(&mut self, peri: &str) -> Option<(&'static str, &'static str, &'static str)> {
        *self
            .cached
            .entry(peri.to_string())
            .or_insert_with(|| self.regexes.iter().find(|(r, _block)| r.is_match(peri)).map(|x| x.1))
    }
}

fn corename(d: &str) -> String {
    let m = regex!(r".*Cortex-M(\d+)(\+?)\s*(.*)").captures(d).unwrap();
    let cm = m.get(1).unwrap().as_str();
    let p = if m.get(2).unwrap().as_str() == "+" { "p" } else { "" };
    let s = if m.get(3).unwrap().as_str() == "secure" {
        "s"
    } else {
        ""
    };
    format!("cm{cm}{p}{s}")
}

fn merge_periph_pins_info(
    chip_name: &str,
    periph_name: &str,
    core_pins: &mut [stm32_data_serde::chip::core::peripheral::Pin],
    af_pins: &[stm32_data_serde::chip::core::peripheral::Pin],
) {
    if chip_name.contains("STM32F1") {
        // TODO: actually handle the F1 AFIO information when it will be extracted
        return;
    }

    // covert to hashmap
    let af_pins: HashMap<(&str, &str), Option<u8>> = af_pins
        .iter()
        .map(|v| ((v.pin.as_str(), v.signal.as_str()), v.af))
        .collect();

    for pin in &mut core_pins[..] {
        let af = af_pins.get(&(&pin.pin, &pin.signal)).copied().flatten();

        // try to look for a signal with another name
        let af = af.or_else(|| {
            if pin.signal == "CTS" {
                // for some godforsaken reason UART4's and UART5's CTS are called CTS_NSS in the GPIO xml
                // so try to match with these
                af_pins.get(&(pin.pin.as_str(), "CTS_NSS")).copied().flatten()
            } else if periph_name == "I2C1" {
                // it appears that for __some__ STM32 MCUs there is no AFIO specified in GPIO file
                // (notably - STM32F030C6 with it's I2C1 on PF6 and PF7)
                // but the peripheral can actually be mapped to different pins
                // this breaks embassy's model, so we pretend that it's AF 0
                // Reference Manual states that there's no GPIOF_AFR register
                // but according to Cube-generated core it's OK to write to AFIO reg, it seems to be ignored
                // TODO: are there any more signals that have this "feature"
                Some(0)
            } else {
                None
            }
        });

        if let Some(af) = af {
            pin.af = Some(af);
        }
    }

    // apply some renames
    if chip_name.starts_with("STM32C0") || chip_name.starts_with("STM32G0") {
        for pin in &mut core_pins[..] {
            if pin.signal == "MCO" {
                pin.signal = "MCO_1".to_string()
            }
        }
    }
}

pub fn parse_groups() -> Result<(HashMap<String, Chip>, Vec<ChipGroup>), anyhow::Error> {
    // XMLs group together chips that are identical except flash/ram size.
    // For example STM32L471Z(E-G)Jx.xml is STM32L471ZEJx, STM32L471ZGJx.
    // However they do NOT group together identical chips with different package.

    // We want exactly the opposite: group all packages of a chip together, but
    // NOT group equal-except-memory-size chips together. Yay.

    // We first read all XMLs, and fold together all packages. We don't expand
    // flash/ram sizes yet, we want to do it as late as possible to avoid duplicate
    // work so that generation is faster.

    let mut chips = HashMap::<String, Chip>::new();
    let mut chip_groups = Vec::new();

    let mut files: Vec<_> = glob::glob("sources/cubedb/mcu/STM32*.xml")?
        .map(Result::unwrap)
        .collect();
    files.sort();

    for f in files {
        parse_group(f, &mut chips, &mut chip_groups)?;
    }

    for (chip_name, chip) in &chips {
        chip_groups[chip.group_idx].chip_names.push(chip_name.clone());
    }
    Ok((chips, chip_groups))
}

static NOPELIST: &[&str] = &[
    // Not supported, not planned unless someone wants to do it.
    "STM32MP",
    // Does not exist in ST website. No datasheet, no RM.
    "STM32GBK",
    "STM32L485",
    "STM32U5F",
    "STM32U5G",
    // STM32WxM modules. These are based on a chip that's supported on its own,
    // not sure why we want a separate target for it.
    "STM32WL5M",
    "STM32WB1M",
    "STM32WB3M",
    "STM32WB5M",
];

fn parse_group(
    f: std::path::PathBuf,
    chips: &mut HashMap<String, Chip>,
    chip_groups: &mut Vec<ChipGroup>,
) -> anyhow::Result<()> {
    let ff = f.file_name().unwrap().to_string_lossy();

    for nope in NOPELIST {
        if ff.contains(nope) {
            return Ok(());
        }
    }

    let parsed: xml::Mcu = quick_xml::de::from_str(&std::fs::read_to_string(f)?)?;

    let package_names = {
        let name = &parsed.ref_name;
        if !name.contains('(') {
            vec![name.to_string()]
        } else {
            let (prefix, suffix) = name.split_once('(').unwrap();
            let (letters, suffix) = suffix.split_once(')').unwrap();
            letters.split('-').map(|x| format!("{prefix}{x}{suffix}")).collect()
        }
    };

    let package_rams = {
        if parsed.rams.len() == 1 {
            vec![parsed.rams[0]; package_names.len()]
        } else {
            parsed.rams.clone()
        }
    };
    let package_flashes = {
        if parsed.flashs.len() == 1 {
            vec![parsed.flashs[0]; package_names.len()]
        } else {
            parsed.flashs.clone()
        }
    };

    let group_idx = package_names.iter().find_map(|package_name| {
        let chip_name = chip_name_from_package_name(package_name);
        chips.get(&chip_name).map(|chip| chip.group_idx)
    });

    let group_idx = group_idx.unwrap_or_else(|| {
        let group_idx = chip_groups.len();
        chip_groups.push(ChipGroup {
            chip_names: Vec::new(),
            xml: parsed.clone(),
            ips: HashMap::new(),
            pins: HashMap::new(),
            family: None,
            line: None,
            die: None,
        });
        group_idx
    });

    for (package_i, package_name) in package_names.iter().enumerate() {
        let chip_name = chip_name_from_package_name(package_name);
        if !chips.contains_key(&chip_name) {
            chips.insert(
                chip_name.clone(),
                Chip {
                    flash: package_flashes[package_i],
                    ram: package_rams[package_i],
                    group_idx,
                    packages: Vec::new(),
                },
            );
        }
        chips
            .get_mut(&chip_name)
            .unwrap()
            .packages
            .push(stm32_data_serde::chip::Package {
                name: package_name.clone(),
                package: parsed.package.clone(),
            });
    }

    // Some packages have some peripehrals removed because the package had to
    // remove GPIOs useful for that peripheral. So we merge all peripherals from all packages.
    let group = &mut chip_groups[group_idx];
    for ip in parsed.ips {
        group.ips.insert(ip.instance_name.clone(), ip);
    }
    for pin in parsed.pins {
        if let Some(pin_name) = gpio_af::clean_pin(&pin.name) {
            group
                .pins
                .entry(pin_name)
                .and_modify(|p| {
                    // merge signals.
                    p.signals.extend_from_slice(&pin.signals);
                    p.signals.dedup();
                })
                .or_insert(pin);
        }
    }

    Ok(())
}

#[allow(clippy::too_many_arguments)]
fn process_group(
    mut group: ChipGroup,
    peri_matcher: &mut PeriMatcher,
    headers: &header::Headers,
    af: &gpio_af::Af,
    chip_interrupts: &interrupts::ChipInterrupts,
    peripheral_to_clock: &rcc::PeripheralToClock,
    dma_channels: &dma::DmaChannels,
    chips: &HashMap<String, Chip>,
    memories: &memory::Memories,
    docs: &docs::Docs,
) -> Result<(), anyhow::Error> {
    let chip_name = group.chip_names[0].clone();
    group.family = Some(group.xml.family.clone());
    group.line = Some(group.xml.line.clone());
    group.die = Some(group.xml.die.clone());
    let rcc_kind = group.ips.values().find(|x| x.name == "RCC").unwrap().version.clone();
    let rcc_block = peri_matcher
        .match_peri(&format!("{chip_name}:RCC:{rcc_kind}"))
        .unwrap_or_else(|| panic!("could not get rcc for {}", &chip_name));
    let h = headers
        .get_for_chip(&chip_name)
        .unwrap_or_else(|| panic!("could not get header for {}", &chip_name));
    let chip_af = &group.ips.values().find(|x| x.name == "GPIO").unwrap().version;
    let chip_af = chip_af.strip_suffix("_gpio_v1_0").unwrap();
    let chip_af = af.0.get(chip_af);
    let cores: Vec<_> = group
        .xml
        .cores
        .iter()
        .map(|core_xml| {
            process_core(
                core_xml,
                h,
                &chip_name,
                &group,
                chip_interrupts,
                peri_matcher,
                peripheral_to_clock,
                rcc_block,
                chip_af,
                dma_channels,
            )
        })
        .collect();

    for chip_name in &group.chip_names {
        process_chip(chips, chip_name, h, memories, docs, &group, &cores)?;
    }

    Ok(())
}

#[allow(clippy::too_many_arguments)]
fn process_core(
    core_xml: &str,
    h: &header::ParsedHeader,
    chip_name: &str,
    group: &ChipGroup,
    chip_interrupts: &interrupts::ChipInterrupts,
    peri_matcher: &mut PeriMatcher,
    peripheral_to_clock: &rcc::PeripheralToClock,
    rcc_block: (&str, &str, &str),
    chip_af: Option<&HashMap<String, Vec<stm32_data_serde::chip::core::peripheral::Pin>>>,
    dma_channels: &dma::DmaChannels,
) -> stm32_data_serde::chip::Core {
    let core_name = corename(core_xml);
    let defines = h.get_defines(&core_name);

    let mut peri_kinds = HashMap::new();
    peri_kinds.insert("UID".to_string(), "UID".to_string());
    for ip in group.ips.values() {
        let pname = ip.instance_name.clone();
        let pkind = format!("{}:{}", ip.name, ip.version);
        let pkind = pkind.strip_suffix("_Cube").unwrap_or(&pkind);

        const FAKE_PERIPHERALS: &[&str] = &[
            // These are real peripherals but with special handling
            "NVIC",
            "GPIO",
            "DMA",
            // IRTIM is just TIM16+TIM17
            "IRTIM",
            // We add this as ghost peri
            "SYS",
            // These are software libraries
            "FREERTOS",
            "PDM2PCM",
            "FATFS",
            "LIBJPEG",
            "MBEDTLS",
            "LWIP",
            "USB_HOST",
            "USB_DEVICE",
            "GUI_INTERFACE",
            "TRACER_EMB",
            "TOUCHSENSING",
        ];

        if FAKE_PERIPHERALS.contains(&pname.as_str()) {
            continue;
        }

        let pname = match pname.as_str() {
            "HDMI_CEC" => "CEC".to_string(),
            "SUBGHZ" => "SUBGHZSPI".to_string(),
            // remove when https://github.com/stm32-rs/stm32-rs/pull/789 merges
            "USB_DRD_FS" => "USB".to_string(),
            _ => pname,
        };

        if pname.starts_with("ADC") {
            if let Entry::Vacant(entry) = peri_kinds.entry("ADC_COMMON".to_string()) {
                entry.insert(format!("ADC_COMMON:{}", ip.version.strip_suffix("_Cube").unwrap()));
            }
        }
        if pname.starts_with("ADC3") && (chip_name.starts_with("STM32H7") || chip_name.starts_with("STM32F3")) {
            if let Entry::Vacant(entry) = peri_kinds.entry("ADC3_COMMON".to_string()) {
                entry.insert(format!("ADC3_COMMON:{}", ip.version.strip_suffix("_Cube").unwrap()));
            }
        }
        peri_kinds.insert(pname, pkind.to_string());
    }
    const GHOST_PERIS: &[&str] = &[
        "GPIOA",
        "GPIOB",
        "GPIOC",
        "GPIOD",
        "GPIOE",
        "GPIOF",
        "GPIOG",
        "GPIOH",
        "GPIOI",
        "GPIOJ",
        "GPIOK",
        "GPIOL",
        "GPIOM",
        "GPION",
        "GPIOO",
        "GPIOP",
        "GPIOQ",
        "GPIOR",
        "GPIOS",
        "GPIOT",
        "DMA1",
        "DMA2",
        "BDMA",
        "DMAMUX",
        "DMAMUX1",
        "DMAMUX2",
        "SBS",
        "SYSCFG",
        "EXTI",
        "FLASH",
        "DBGMCU",
        "CRS",
        "PWR",
        "AFIO",
        "BKP",
        "USBRAM",
        "VREFINTCAL",
    ];
    for pname in GHOST_PERIS {
        if let Entry::Vacant(entry) = peri_kinds.entry(pname.to_string()) {
            if defines.get_peri_addr(pname).is_some() {
                entry.insert("unknown".to_string());
            }
        }
    }
    if peri_kinds.contains_key("BDMA1") {
        peri_kinds.remove("BDMA");
    }
    let fdcans = peri_kinds
        .keys()
        .filter_map(|pname| {
            regex!(r"^FDCAN(?P<idx>[0-9]+)$")
                .captures(pname)
                .map(|cap| cap["idx"].to_string())
        })
        .collect::<Vec<_>>();
    if !fdcans.is_empty() {
        if chip_name.starts_with("STM32H7") {
            // H7 has one message RAM shared between FDCANs
            peri_kinds
                .entry("FDCANRAM".to_string())
                .or_insert("unknown".to_string());
        } else {
            // Other chips with FDCANs have separate message RAM per module
            for fdcan in fdcans {
                peri_kinds
                    .entry(format!("FDCANRAM{}", fdcan))
                    .or_insert("unknown".to_string());
            }
        }
    }
    // get possible used GPIOs for each peripheral from the chip xml
    // it's not the full info we would want (stuff like AFIO info which comes from GPIO xml),
    //   but we actually need to use it because of F1 line
    //       which doesn't include non-remappable peripherals in GPIO xml
    //   and some weird edge cases like STM32F030C6 (see merge_periph_pins_info)
    let mut periph_pins = HashMap::<_, Vec<_>>::new();
    for (pin_name, pin) in &group.pins {
        for signal in &pin.signals {
            let mut signal = signal.name.clone();
            if signal.starts_with("DEBUG_SUBGHZSPI-") {
                signal = format!("SUBGHZSPI_{}", &signal[16..(signal.len() - 3)]);
            }
            // TODO: What are those signals (well, GPIO is clear) Which peripheral do they belong to?
            if !["GPIO", "CEC", "AUDIOCLK", "VDDTCXO"].contains(&signal.as_str()) && !signal.contains("EXTI") {
                // both peripherals and signals can have underscores in their names so there is no easy way to split
                // check if signal name starts with one of the peripheral names
                for periph in peri_kinds.keys() {
                    if let Some(signal) = signal.strip_prefix(&format!("{periph}_")) {
                        periph_pins.entry(periph.to_string()).or_default().push(
                            stm32_data_serde::chip::core::peripheral::Pin {
                                pin: pin_name.clone(),
                                signal: signal.to_string(),
                                af: None,
                            },
                        );
                        break;
                    }
                }
            }
        }
    }
    for pins in periph_pins.values_mut() {
        pins.sort();
        pins.dedup();
    }
    let mut peripherals = HashMap::new();
    for (pname, pkind) in peri_kinds {
        // We cannot add this to FAKE peripherals because we need the pins
        if pname.starts_with("I2S") {
            continue;
        }

        let addr = if (chip_name.starts_with("STM32F0") || chip_name.starts_with("STM32L1")) && pname == "ADC" {
            defines.get_peri_addr("ADC1")
        } else if chip_name.starts_with("STM32H7") && pname == "HRTIM" {
            defines.get_peri_addr("HRTIM1")
        } else if let Some(cap) = regex!(r"^FDCANRAM(?P<idx>[0-9]+)$").captures(&pname) {
            defines.get_peri_addr("FDCANRAM").map(|addr| {
                if chip_name.starts_with("STM32H7") {
                    addr
                } else {
                    let idx = cap["idx"].parse::<u32>().unwrap();
                    // FIXME: this offset should not be hardcoded, but I think
                    // it appears in no data sources (only in RMs)
                    addr + (idx - 1) * 0x350
                }
            })
        } else {
            defines.get_peri_addr(&pname)
        };

        let addr = match addr {
            Some(addr) => addr,
            None => continue,
        };

        let mut p = stm32_data_serde::chip::core::Peripheral {
            name: if pname == "SBS" {
                "SYSCFG".to_string()
            } else {
                pname.clone()
            },
            address: addr,
            registers: None,
            rcc: None,
            interrupts: None,
            dma_channels: Vec::new(),
            pins: Vec::new(),
        };

        if let Some(block) = peri_matcher.match_peri(&format!("{chip_name}:{pname}:{pkind}")) {
            p.registers = Some(stm32_data_serde::chip::core::peripheral::Registers {
                kind: block.0.to_string(),
                version: block.1.to_string(),
                block: block.2.to_string(),
            });
        }

        if let Some(rcc_info) = peripheral_to_clock.match_peri_clock(
            &(
                rcc_block.0.to_string(),
                rcc_block.1.to_string(),
                rcc_block.2.to_string(),
            ),
            &pname,
        ) {
            p.rcc = Some(rcc_info.clone());
        }
        if let Some(pins) = periph_pins.get_mut(&pname) {
            // merge the core xml info with GPIO xml info to hopefully get the full picture
            // if the peripheral does not exist in the GPIO xml (one of the notable one is ADC)
            //   it probably doesn't need any AFIO writes to work
            if let Some(af_pins) = chip_af.and_then(|x| x.get(&pname)) {
                merge_periph_pins_info(chip_name, &pname, pins, af_pins.as_slice());
            }
            p.pins = pins.clone();
        }

        let i2s_name = if pname.starts_with("SPI") {
            "I2S".to_owned() + pname.trim_start_matches("SPI")
        } else {
            "".to_owned()
        };

        if let Some(i2s_pins) = periph_pins.get_mut(&i2s_name) {
            // merge the core xml info with GPIO xml info to hopefully get the full picture
            // if the peripheral does not exist in the GPIO xml (one of the notable one is ADC)
            //   it probably doesn't need any AFIO writes to work
            if let Some(af_pins) = chip_af.and_then(|x| x.get(&i2s_name)) {
                merge_periph_pins_info(chip_name, &i2s_name, i2s_pins, af_pins.as_slice());
            }

            p.pins.extend(i2s_pins.iter().map(|p| Pin {
                pin: p.pin.clone(),
                signal: "I2S_".to_owned() + &p.signal,
                af: p.af,
            }));
        }

        // sort pins to avoid diff for c pins
        p.pins.sort_by_key(|x| (x.pin.clone(), x.signal.clone()));

        peripherals.insert(p.name.clone(), p);
    }
    if let Ok(extra_f) = std::fs::read(format!("data/extra/family/{}.yaml", group.family.as_ref().unwrap())) {
        #[derive(serde::Deserialize)]
        struct Extra {
            peripherals: Vec<stm32_data_serde::chip::core::Peripheral>,
        }

        let extra: Extra = serde_yaml::from_slice(&extra_f).unwrap();
        for mut p in extra.peripherals {
            if let Some(peripheral) = peripherals.get_mut(&p.name) {
                // Modify the generated peripheral
                peripheral.pins.append(&mut p.pins);
            } else if p.address != 0 {
                // Only insert the peripheral if the address is not the default
                peripherals.insert(p.name.clone(), p);
            }
        }
    }

    let have_peris: HashSet<_> = peripherals.keys().cloned().collect();
    let mut peripherals: Vec<_> = peripherals.into_values().collect();
    peripherals.sort_by_key(|x| x.name.clone());
    // Collect DMA versions in the chip
    let mut chip_dmas: Vec<_> = group
        .ips
        .values()
        .filter_map(|ip| {
            let version = &ip.version;
            let sort = match ip.name.as_str() {
                "DMA" => 1,
                "BDMA" => 2,
                "BDMA1" => 3,
                "BDMA2" => 4,
                "GPDMA" => 5,
                _ => 0,
            };
            if sort > 0 && dma_channels.0.contains_key(version) {
                Some((sort, version.clone()))
            } else {
                None
            }
        })
        .collect();
    chip_dmas.sort();
    chip_dmas.dedup();
    let chip_dmas: Vec<_> = chip_dmas.into_iter().map(|(_sort, version)| version).collect();
    // Process DMA channels
    let chs = chip_dmas
        .iter()
        .flat_map(|dma| dma_channels.0.get(dma).unwrap().channels.clone());
    // The dma_channels[xx] is generic for multiple chips. The current chip may have less DMAs,
    // so we have to filter it.
    let chs: Vec<_> = chs.filter(|ch| have_peris.contains(&ch.dma)).collect();
    let core_dma_channels = chs.clone();
    let have_chs: HashSet<_> = chs.into_iter().collect();
    // Process peripheral - DMA channel associations
    for p in &mut peripherals {
        let mut chs = Vec::new();
        for dma in &chip_dmas {
            let mut peri_chs = dma_channels.0.get(dma).unwrap().peripherals.get(&p.name);

            // DAC1 is sometimes interchanged with DAC
            if peri_chs.is_none() && p.name == "DAC1" {
                peri_chs = dma_channels.0.get(dma).unwrap().peripherals.get("DAC");
            }

            if let Some(peri_chs) = peri_chs {
                chs.extend(
                    peri_chs
                        .iter()
                        .filter(|ch| {
                            if let Some(ch_channel) = &ch.channel {
                                have_chs.iter().any(|x| &x.name == ch_channel)
                            } else {
                                true
                            }
                        })
                        .cloned(),
                );
            }
        }
        if !chs.is_empty() {
            chs.sort_by_key(|ch| (ch.channel.clone(), ch.dmamux.clone(), ch.request));
            p.dma_channels = chs;
        }
    }

    let mut core = stm32_data_serde::chip::Core {
        name: core_name.clone(),
        peripherals,
        nvic_priority_bits: None,
        interrupts: vec![],
        dma_channels: core_dma_channels,
    };

    chip_interrupts.process(&mut core, chip_name, h, group);

    core
}

fn process_chip(
    chips: &HashMap<String, Chip>,
    chip_name: &str,
    h: &header::ParsedHeader,
    memories: &memory::Memories,
    docs: &docs::Docs,
    group: &ChipGroup,
    cores: &[stm32_data_serde::chip::Core],
) -> Result<(), anyhow::Error> {
    let chip = chips.get(chip_name).unwrap();
    let flash_size = chip.flash * 1024;
    let ram_total = chip.ram * 1024;
    let memory = memories.get(group.die.as_ref().unwrap());
    let mut flash_remaining = flash_size;
    let mut memory_regions = Vec::new();
    let mut found = HashSet::<&str>::new();
    for each in [
        // We test FLASH_BANKx _before_ FLASH as we prefer their definition over the legacy one
        "FLASH_BANK1",
        "FLASH_BANK2",
        "FLASH",
        "FLASH_OTP",
        "D1_AXIFLASH",
        "D1_AXIICP",
    ] {
        if let Some(address) = h.defines.get("all").unwrap().0.get(&format!("{each}_BASE")) {
            let (key, banks) = match each {
                "FLASH" => (
                    "BANK_1",
                    Some([memory::FlashBank::Bank1, memory::FlashBank::Bank2].as_ref()),
                ),
                "FLASH_BANK1" => ("BANK_1", Some([memory::FlashBank::Bank1].as_ref())),
                "FLASH_BANK2" => ("BANK_2", Some([memory::FlashBank::Bank2].as_ref())),
                "FLASH_OTP" => ("OTP", Some([memory::FlashBank::Otp].as_ref())),
                each => (each, None),
            };

            if found.contains(key) {
                continue;
            }
            found.insert(key);

            if let Some(banks) = banks {
                for bank in banks {
                    let bank_name = match bank {
                        memory::FlashBank::Bank1 => "BANK_1",
                        memory::FlashBank::Bank2 => "BANK_2",
                        memory::FlashBank::Otp => "OTP",
                    };
                    let regions: Vec<_> = memory
                        .flash_regions
                        .iter()
                        .filter(|region| region.bank == *bank)
                        .enumerate()
                        .map_while(|(index, region)| {
                            let size = if *bank == memory::FlashBank::Bank1 || *bank == memory::FlashBank::Bank2 {
                                // Truncate region to the total amount of remaining chip flash
                                let size = std::cmp::min(region.bytes, flash_remaining);
                                flash_remaining -= size;
                                if size == 0 {
                                    // No more regions are present on this chip
                                    return None;
                                }
                                size
                            } else {
                                region.bytes
                            };

                            Some((index, region.address, size, region.settings.clone()))
                        })
                        .collect();
                    let has_multiple_regions = regions.len() > 1;
                    for (index, address, size, settings) in regions {
                        let name = if has_multiple_regions {
                            format!("{}_REGION_{}", bank_name, index + 1)
                        } else {
                            bank_name.to_string()
                        };

                        memory_regions.push(stm32_data_serde::chip::Memory {
                            name,
                            kind: stm32_data_serde::chip::memory::Kind::Flash,
                            address,
                            size,
                            settings: Some(settings.clone()),
                        });
                    }
                }
            } else {
                memory_regions.push(stm32_data_serde::chip::Memory {
                    name: key.to_string(),
                    kind: stm32_data_serde::chip::memory::Kind::Flash,
                    address: u32::try_from(*address).unwrap(),
                    size: 0,
                    settings: None,
                })
            }
        }
    }
    let mut found = HashSet::new();
    for each in [
        "SRAM",
        "SRAM1",
        "SRAM2",
        "D1_AXISRAM",
        "D1_ITCMRAM",
        "D1_DTCMRAM",
        "D1_AHBSRAM",
        "D2_AXISRAM",
        "D3_BKPSRAM",
        "D3_SRAM",
    ] {
        if let Some(address) = h.defines.get("all").unwrap().0.get(&format!("{each}_BASE")) {
            let key = match each {
                "D1_AXISRAM" => "SRAM",
                "SRAM1" => "SRAM",
                each => each,
            };

            if found.contains(key) {
                continue;
            }
            found.insert(key);

            let size = if key == "SRAM" {
                // if memory.ram.bytes != ram_total {
                //     println!(
                //         "SRAM mismatch for chip {} with die {}: Expected {} was {}",
                //         chip_name,
                //         group.die.as_ref().unwrap(),
                //         ram_total,
                //         memory.ram.bytes,
                //     );
                // }
                std::cmp::min(memory.ram.bytes, ram_total)
            } else {
                0
            };

            memory_regions.push(stm32_data_serde::chip::Memory {
                name: key.to_string(),
                kind: stm32_data_serde::chip::memory::Kind::Ram,
                address: u32::try_from(*address).unwrap(),
                size,
                settings: None,
            })
        }
    }
    let docs = docs.documents_for(chip_name);
    let chip = stm32_data_serde::Chip {
        name: chip_name.to_string(),
        family: group.family.clone().unwrap(),
        line: group.line.clone().unwrap(),
        die: group.die.clone().unwrap(),
        device_id: memory.device_id,
        packages: chip.packages.clone(),
        memory: memory_regions,
        docs,
        cores: cores.to_vec(),
    };
    let dump = serde_json::to_string_pretty(&chip)?;

    // TODO: delete this.
    // This makes the formating match the output of the original python script, to prevent unnecessary churn
    let dump = {
        let mut cleaned = String::new();
        for line in dump.lines() {
            let spaces = line.bytes().take_while(|b| *b == b' ').count();
            for _ in 0..spaces {
                // add an extra space for every existing space
                // this converts two-space indents to four-space indents
                cleaned.push(' ');
            }
            // escape non-ascii symbols
            let line = line.replace('\u{00ae}', r"\u00ae");
            let line = line.replace('\u{2122}', r"\u2122");
            cleaned.push_str(&line);
            cleaned.push('\n');
        }
        // remove trailing newline
        cleaned.pop();
        cleaned
    };

    std::fs::write(format!("build/data/chips/{chip_name}.json"), dump)?;
    Ok(())
}

#[allow(clippy::too_many_arguments)]
pub fn dump_all_chips(
    chip_groups: Vec<ChipGroup>,
    headers: header::Headers,
    af: gpio_af::Af,
    chip_interrupts: interrupts::ChipInterrupts,
    peripheral_to_clock: rcc::PeripheralToClock,
    dma_channels: dma::DmaChannels,
    chips: std::collections::HashMap<String, Chip>,
    memories: memory::Memories,
    docs: docs::Docs,
) -> Result<(), anyhow::Error> {
    std::fs::create_dir_all("build/data/chips")?;

    #[cfg(feature = "rayon")]
    {
        use rayon::prelude::*;

        chip_groups
            .into_par_iter()
            .try_for_each_init(PeriMatcher::new, |peri_matcher, group| {
                process_group(
                    group,
                    peri_matcher,
                    &headers,
                    &af,
                    &chip_interrupts,
                    &peripheral_to_clock,
                    &dma_channels,
                    &chips,
                    &memories,
                    &docs,
                )
            })
    }
    #[cfg(not(feature = "rayon"))]
    {
        let mut peri_matcher = PeriMatcher::new();

        chip_groups.into_iter().try_for_each(|group| {
            process_group(
                group,
                &mut peri_matcher,
                &headers,
                &af,
                &chip_interrupts,
                &peripheral_to_clock,
                &dma_channels,
                &chips,
                &memories,
                &docs,
            )
        })
    }
}<|MERGE_RESOLUTION|>--- conflicted
+++ resolved
@@ -529,10 +529,6 @@
             ("STM32U5.*:TSC:.*", ("tsc", "v3", "TSC")),
             ("*:VREFINTCAL:.*", ("vrefintcal", "v1", "VREFINTCAL")),
             ("STM32U5.*:ADF[12]:.*", ("adf", "v1", "ADF")),
-<<<<<<< HEAD
-            ("STM32G0.*1.*:.*:COMP:.*", ("comp", "v1", "COMP")),
-            ("STM32G4.*:.*:COMP:.*", ("comp", "v2", "COMP")),
-=======
             (".*:HASH:hash1_v1_0", ("hash", "v1", "HASH")),
             (".*:HASH:hash1_v2_0", ("hash", "v2", "HASH")),
             (".*:HASH:hash1_v2_2", ("hash", "v2", "HASH")),
@@ -540,7 +536,8 @@
             (".*:CRYP:cryp1_v1_0.*", ("cryp", "v1", "CRYP")),
             (".*:CRYP:cryp1_v2_0.*", ("cryp", "v2", "CRYP")),
             (".*:CRYP:cryp1_v2_2.*", ("cryp", "v2", "CRYP")),
->>>>>>> 8a2bd611
+            ("STM32G0.*1.*:.*:COMP:.*", ("comp", "v1", "COMP")),
+            ("STM32G4.*:.*:COMP:.*", ("comp", "v2", "COMP")),
         ];
 
         Self {
